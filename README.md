--- conflicted
+++ resolved
@@ -202,7 +202,6 @@
 
 🔗 [**Read More: Test the front-end with the integration tests, the back-end with the E2E ones**](./sections/real-life-examples/test-front-end-with-integration-back-end-with-e2e.md)
 
-<<<<<<< HEAD
 <br/> <br/>
 
 # `6. Advanced`
@@ -223,8 +222,6 @@
 🔗 [**Read More: Test Flake**](./sections/advanced/test-flake.md)
 
 
-=======
->>>>>>> 3530398c
 <br/><br/><br/>
 
 ## Steering Committee
@@ -250,16 +247,9 @@
 
 <br/>
 
-<<<<<<< HEAD
 | <a href="https://github.com/anoop-gupt" target="_blank"><img src="https://avatars2.githubusercontent.com/u/1118525?s=460&v=4" width="75" height="75"></a> |              <a href="https://github.com/muratkeremozcan" target="_blank"><img src="https://avatars.githubusercontent.com/muratkeremozcan" width="75" height="75"></a>               |
 | :-------------------------------------------------------------------------------------------------------------------------------------------------------: | :----------------------------------------------------------------------------------------------------------------------------------------------------------------------------------: |
 |                                                    [Anoop Kumar Gupta](https://github.com/anoop-gupt)                                                     | [Murat Ozcan](https://github.com/muratkeremozcan) <a href="https://www.linkedin.com/in/murat-ozcan-3489898/"><img src="assets/images/linkedin.png" width="16" height="16"></img></a> |
-=======
-| <a href="https://github.com/anoop-gupt" target="_blank"><img src="https://avatars2.githubusercontent.com/u/1118525?s=460&v=4" width="75" height="75"></a> | <a href="https://github.com/muratkeremozcan" target="_blank"><img src="https://avatars.githubusercontent.com/muratkeremozcan" width="75" height="75"></a> |
-| :-------------------------------------------------------------------------------------------------------------------------------------------------------: | :-------------------------------------------------------------------------------------------------------------------------------------------------------: |
-|                                                    [Anoop Kumar Gupta](https://github.com/anoop-gupt)                                                     |                                                     [Murat Ozcan](https://github.com/muratkeremozcan)                                                     |
-
->>>>>>> 3530398c
 <br/>
 
 
